--- conflicted
+++ resolved
@@ -4,17 +4,10 @@
 
 use crate::{client::QBContext, error::APIError};
 
-<<<<<<< HEAD
 /// Sends a request to the quickbooks endpoint
 /// given, internal function
 pub(crate) async fn qb_request<T, U>(
-    client: &Client,
-    environment: Environment,
-    access_token: &str,
-=======
-pub async fn qb_request<T, U>(
     qb: &QBContext,
->>>>>>> aa0c3df7
     method: Method,
     path: &str,
     body: Option<T>,
@@ -66,20 +59,9 @@
     time: String,
 }
 
-<<<<<<< HEAD
 /// Creates the given item using the context given, but first
 /// checks if the item is suitable to be created.
-pub async fn qb_create<T: QBItem + QBCreatable>(
-    item: &T,
-    // TODO Make this more generic / add more adapters
-    client: &reqwest::Client,
-    environment: Environment,
-    company_id: &str,
-    access_token: &str,
-) -> Result<T, APIError> {
-=======
 pub async fn qb_create<T: QBItem + QBCreatable>(item: &T, qb: &QBContext) -> Result<T, APIError> {
->>>>>>> aa0c3df7
     if !item.can_create() {
         return Err(APIError::CreateMissingItems);
     }
@@ -201,25 +183,10 @@
     }
 }
 
-<<<<<<< HEAD
 /// `qb_query` with the max_results set to one
 /// for only retrieving one item
-pub async fn qb_query_single<T: QBItem>(
-    query_str: &str,
-    client: &Client,
-    environment: Environment,
-    company_id: &str,
-    access_token: &str,
-) -> Result<T, APIError> {
-    Ok(
-        qb_query(query_str, 1, client, environment, company_id, access_token)
-            .await?
-            .remove(0),
-    )
-=======
 pub async fn qb_query_single<T: QBItem>(query_str: &str, qb: &QBContext) -> Result<T, APIError> {
     Ok(qb_query(query_str, 1, qb).await?.remove(0))
->>>>>>> aa0c3df7
 }
 
 /// Internal struct that Quickbooks returns when querying objects
@@ -251,22 +218,13 @@
 struct QueryResponseExt<T> {
     #[serde(default, rename = "QueryResponse")]
     query_response: QueryResponse<T>,
+    #[allow(dead_code)]
     time: String,
 }
 
-<<<<<<< HEAD
 /// Read the object by ID from quickbooks context
 /// and write it to an item
-pub async fn qb_read<T: QBItem>(
-    item: &mut T,
-    client: &Client,
-    environment: Environment,
-    company_id: &str,
-    access_token: &str,
-) -> Result<(), APIError> {
-=======
 pub async fn qb_read<T: QBItem>(item: &mut T, qb: &QBContext) -> Result<(), APIError> {
->>>>>>> aa0c3df7
     let Some(id) = item.id() else {
         return Err(APIError::NoIdOnRead);
     };
@@ -295,18 +253,8 @@
     Ok(())
 }
 
-<<<<<<< HEAD
 /// Retrieves an object by ID from quickbooks context
-pub async fn qb_get_single<T: QBItem>(
-    id: &str,
-    client: &Client,
-    environment: Environment,
-    company_id: &str,
-    access_token: &str,
-) -> Result<T, APIError> {
-=======
 pub async fn qb_get_single<T: QBItem>(id: &str, qb: &QBContext) -> Result<T, APIError> {
->>>>>>> aa0c3df7
     let response: QBResponse<T> = qb_request(
         qb,
         Method::GET,
