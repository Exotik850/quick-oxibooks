[package]
name = "quick-oxibooks"
<<<<<<< HEAD
version = "0.1.2"
=======
version = "0.1.1"
>>>>>>> 8ae8bc4d
edition = "2021"
authors = ["@exotik850"]
license = "MIT"
description = "A Rust client library for QuickBooks Online API"
repository = "https://github.com/exotik850/quick-oxibooks"
keywords = ["quickbooks", "quickbooks-online", "api", "client", "rust"]
categories = ["api-bindings", "web-programming"]

# See more keys and their definitions at https://doc.rust-lang.org/cargo/reference/manifest.html

[dependencies]
quickbooks-types = "0.1"
log = { version = "0.4", optional = true }
serde = { version = "1.0", features = ["derive"] }
serde_json = "1.0"
thiserror = "2.0"
base64 = "0.22"
chrono = { version = "0.4", features = ["serde"] }
ureq = { version = "3.0", features = ["json"] }

# Macros
paste = { package = "pastey", version = "0.1", optional = true }
urlencoding = "2.1"

[dev-dependencies]
env_logger = "0.11"

[features]
macros = ["dep:paste"]
attachments = []
pdf = []
polars = ["quickbooks-types/polars"]
logging = ["dep:log"]

[[example]]
name = "invoice_query"
path = "examples/invoice_query.rs"

[[example]]
name = "report_query"
path = "examples/report_query.rs"

[workspace]
members = ["quickbooks-types"]<|MERGE_RESOLUTION|>--- conflicted
+++ resolved
@@ -1,10 +1,6 @@
 [package]
 name = "quick-oxibooks"
-<<<<<<< HEAD
 version = "0.1.2"
-=======
-version = "0.1.1"
->>>>>>> 8ae8bc4d
 edition = "2021"
 authors = ["@exotik850"]
 license = "MIT"
